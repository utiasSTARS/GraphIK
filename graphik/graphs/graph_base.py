--- conflicted
+++ resolved
@@ -170,7 +170,6 @@
                 self.directed[node][name][LOWER] = radius
                 self.directed[node][name][UPPER] = 100
 
-<<<<<<< HEAD
     def check_collision(self, G: nx.DiGraph) -> list:
         typ = nx.get_node_attributes(self.directed, name=TYPE)
         cols = []
@@ -190,7 +189,7 @@
     def check_limits(self, G: nx.DiGraph):
         typ = nx.get_edge_attributes(self.directed, name=BOUNDED)
         pass
-=======
+
     def distance_bound_matrices(self):
         """
         Generates a matrices of distance bounds induced by joint variables.
@@ -210,7 +209,6 @@
                     U[udx, vdx] = data[UPPER] ** 2
                     U[vdx, udx] = U[udx, vdx]
         return L, U
->>>>>>> 263ec9ea
 
 
 class RobotPlanarGraph(RobotGraph):
